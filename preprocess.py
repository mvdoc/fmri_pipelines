#!/usr/bin/env python
# emacs: -*- mode: python; py-indent-offset: 4; indent-tabs-mode: nil -*-
# vi: set ft=python sts=4 ts=4 sw=4 et:
"""
A nipype pipeline to preprocess data saved in BIDS format, based on
fmri_ants_openfmri. It performs the following steps:
1. Registration
2. Projection of the EPIs to the template space
"""
import nibabel as nb
import numpy as np
import os
from glob import glob

from nipype import config
# config.enable_provenance()
config.update_config({'stop_on_first_crash': True})
import nipype.pipeline.engine as pe
import nipype.algorithms.rapidart as ra
from nipype.algorithms.misc import TSNR, Gunzip
from nipype.interfaces.c3 import C3dAffineTool
import nipype.interfaces.io as nio
import nipype.interfaces.utility as niu
from nipype.workflows.fmri.fsl import create_featreg_preproc
from nipype.workflows.smri.freesurfer import create_reconall_workflow
from nipype.workflows.smri.freesurfer.utils import get_aparc_aseg
from nipype import LooseVersion
from nipype import Workflow, Node, MapNode
from nipype.interfaces import (fsl, Function, ants, afni)

from nipype.utils.filemanip import filename_to_list
from nipype.interfaces.io import DataSink, FreeSurferSource
import nipype.interfaces.freesurfer as fs

version = 0
if fsl.Info.version() and \
                LooseVersion(fsl.Info.version()) > LooseVersion('5.0.6'):
    version = 507

fsl.FSLCommand.set_default_output_type('NIFTI_GZ')
afni.base.AFNICommand.set_default_output_type('NIFTI_GZ')

imports = ['import numpy as np',
           'import os',
           'import nibabel as nb',
           'import scipy as sp',
           'from nipype.utils.filemanip import filename_to_list, '
           'list_to_filename, split_filename',
           'from scipy.special import legendre',
           'from scipy.linalg.decomp_svd import svd'
           ]


def median(in_files):
    """Computes an average of the median of each realigned timeseries

    Parameters
    ----------

    in_files: one or more realigned Nifti 4D time series

    Returns
    -------

    out_file: a 3D Nifti file
    """
    average = None
    for idx, filename in enumerate(filename_to_list(in_files)):
        img = nb.load(filename)
        data = np.median(img.get_data(), axis=3)
        if average is None:
            average = data
        else:
            average = average + data
    median_img = nb.Nifti1Image(average/float(idx + 1),
                                img.get_affine(), img.get_header())
    filename = os.path.join(os.getcwd(), 'median.nii.gz')
    median_img.to_filename(filename)
    return filename


def create_fieldmapcorrection_workflow(name='fmapcorrection'):
    """Create a workflow to do fieldmap correction with SIEMENS scanners

    Parameters
    ----------
        name : name of workflow (default: 'fmapcorrection')

    Inputs:
        inputspec.source_files :
            files (filename or list of filenames to fieldmap correct)
        inputspec.magnitude_file :
            file containing magnitude information
        inputspec.phase_file :
            file containing phase information
        inputspec.delta_TE :
            echo time difference of the fieldmap sequence in ms
        inputspec.dwell_time :
            dwell time (aka Echo Spacing) in s


    Outputs:
        outputspec.unwarped_files :
            unwarped source files
    """

    fmapcorrect = pe.Workflow(name=name)

    inputnode = pe.Node(
        interface=niu.IdentityInterface(
            fields=['source_files',
                    'magnitude_file',
                    'phase_file',
                    'delta_TE',
                    'dwell_time']),
        name='inputspec')
    outputnode = pe.Node(
        interface=niu.IdentityInterface(
            fields=['unwarped_files']),
        name='outputspec')

    """
    Perform skullstripping on magnitude
    """
    bet = pe.Node(fsl.BET(), name='betfmap')
    fmapcorrect.connect(inputnode, 'magnitude_file',
                        bet, 'in_file')

    """
    Gunzip phasediff for fsl_prepare_fieldmap
    """
    gunzip = pe.Node(Gunzip(), name='gunzip')
    fmapcorrect.connect(inputnode, 'phase_file',
                        gunzip, 'in_file')

    """
    Prepare fieldmap using fsl_prepare_fieldmap
    """
    prepare = pe.Node(fsl.PrepareFieldmap(), name='preparefmap')
    fmapcorrect.connect(bet, 'out_file',
                        prepare, 'in_magnitude')
    fmapcorrect.connect(gunzip, 'out_file',
                        prepare, 'in_phase')
    fmapcorrect.connect(inputnode, 'delta_TE',
                        prepare, 'delta_TE')

    """
    Apply fieldmap correction
    """
    fugue = pe.MapNode(fsl.FUGUE(),
                       iterfield=['in_file'],
                       name='fugue')
    fmapcorrect.connect(prepare, 'out_fieldmap',
                        fugue, 'fmap_in_file')
    fmapcorrect.connect([(inputnode, fugue,
                         [('dwell_time', 'dwell_time'),
                          ('source_files', 'in_file')])
                         ])

    """
    Connect output
    """
    fmapcorrect.connect(fugue, 'unwarped_file',
                        outputnode, 'unwarped_files')

    return fmapcorrect


def create_registration_workflow(name='registration'):
    """Create a registration workflow using ANTS

    Parameters
    ----------
        name : name of workflow (default: 'registration')

    Inputs:
        inputspec.source_files :
            files (filename or list of filenames to register)
        inputspec.mean_image :
            reference image to use
        inputspec.anatomical_image :
            anatomical image to coregister to
        inputspec.target_image :
            registration target
        inputspec.target_image_brain :
            registration target brain

    Outputs:
        outputspec.func2anat_transform :
            FLIRT transform
        outputspec.anat2target_transform :
            FNIRT transform
        outputspec.func2target_transform :
            FLIRT+FNIRT transform
        outputspec.transformed_files :
            transformed files in target space
        outputspec.transformed_mean :
            mean image in target space
        outputspec.anat2target :
            warped anatomical_image to target_image
        outputspec.mean2anat_mask :
            mask of the median EPI
        outputspec.mean2anat_mask_mni :
            mask of the median EPI in mni
        outputspec.brain :
            brain
        outputspec.anat_segmented :
            segmentation of the anatomical
        outputspec.anat_segmented_mni :
            segmentation of the anatomical in MNI
    """

    register = pe.Workflow(name=name)

    inputnode = pe.Node(
        interface=niu.IdentityInterface(
            fields=['source_files',
                    'mean_image',
                    'anatomical_image',
                    'target_image',
                    'target_image_brain',
                    ]),
        name='inputspec')
    outputnode = pe.Node(
        interface=niu.IdentityInterface(
            fields=['func2anat_transform',
                    'anat2target_transform',
                    'func2target_transforms',
                    'transformed_files',
                    'transformed_mean',
                    'anat2target',
                    'mean2anat_mask',
                    'mean2anat_mask_mni',
                    'brain',
                    'anat_segmented',
                    'anat_segmented_mni']),
        name='outputspec')

    """
    Estimate the tissue classes from the anatomical image.
    """
    stripper = pe.Node(afni.SkullStrip(), name='stripper')
    register.connect(inputnode, 'anatomical_image', stripper, 'in_file')
    fast = pe.Node(fsl.FAST(), name='fast')
    register.connect(stripper, 'out_file', fast, 'in_files')

    """
    Binarize the segmentation
    """
    binarize = pe.Node(fsl.ImageMaths(op_string='-nan -thr 0.5 -bin'),
                       name='binarize')
    pickindex = lambda x, i: x[i]
    register.connect(fast, ('partial_volume_files', pickindex, 2),
                     binarize, 'in_file')

    """
    Calculate rigid transform from mean image to anatomical image
    """
    mean2anat = pe.Node(fsl.FLIRT(), name='mean2anat')
    mean2anat.inputs.dof = 6
    register.connect(inputnode, 'mean_image', mean2anat, 'in_file')
    register.connect(stripper, 'out_file', mean2anat, 'reference')

    """
    Now use bbr cost function to improve the transform
    """
    mean2anatbbr = pe.Node(fsl.FLIRT(), name='mean2anatbbr')
    mean2anatbbr.inputs.dof = 6
    mean2anatbbr.inputs.cost = 'bbr'
    mean2anatbbr.inputs.schedule = os.path.join(os.getenv('FSLDIR'),
                                                'etc/flirtsch/bbr.sch')
    register.connect(inputnode, 'mean_image', mean2anatbbr, 'in_file')
    register.connect(binarize, 'out_file', mean2anatbbr, 'wm_seg')
    register.connect(inputnode, 'anatomical_image', mean2anatbbr, 'reference')
    register.connect(mean2anat, 'out_matrix_file',
                     mean2anatbbr, 'in_matrix_file')

    """
    Create a mask of the median image coregistered to the anatomical image
    """
    mean2anat_mask = Node(fsl.BET(mask=True), name='mean2anat_mask')
    register.connect(mean2anatbbr, 'out_file', mean2anat_mask, 'in_file')

    """
    Convert the BBRegister transformation to ANTS ITK format
    """
    convert2itk = pe.Node(C3dAffineTool(),
                          name='convert2itk')
    convert2itk.inputs.fsl2ras = True
    convert2itk.inputs.itk_transform = True
    register.connect(mean2anatbbr, 'out_matrix_file',
                     convert2itk, 'transform_file')
    register.connect(inputnode, 'mean_image', convert2itk, 'source_file')
    register.connect(stripper, 'out_file', convert2itk, 'reference_file')

    """
    Compute registration between the subject's structural and MNI template
    This is currently set to perform a very quick registration. However, the
    registration can be made significantly more accurate for cortical
    structures by increasing the number of iterations
    All parameters are set using the example from:
    #https://github.com/stnava/ANTs/blob/master/Scripts/newAntsExample.sh
    """
    reg = pe.Node(ants.Registration(), name='antsRegister')
    reg.inputs.output_transform_prefix = "output_"
    reg.inputs.transforms = ['Rigid', 'Affine', 'SyN']
    reg.inputs.transform_parameters = [(0.1,), (0.1,), (0.2, 3.0, 0.0)]
    reg.inputs.number_of_iterations = [[10000, 11110, 11110]] * 2 + [[100, 30, 20]]
    reg.inputs.dimension = 3
    reg.inputs.write_composite_transform = True
    reg.inputs.collapse_output_transforms = True
    reg.inputs.initial_moving_transform_com = True
    reg.inputs.metric = ['Mattes'] * 2 + [['Mattes', 'CC']]
    reg.inputs.metric_weight = [1] * 2 + [[0.5, 0.5]]
    reg.inputs.radius_or_number_of_bins = [32] * 2 + [[32, 4]]
    reg.inputs.sampling_strategy = ['Regular'] * 2 + [[None, None]]
    reg.inputs.sampling_percentage = [0.3] * 2 + [[None, None]]
    reg.inputs.convergence_threshold = [1.e-8] * 2 + [-0.01]
    reg.inputs.convergence_window_size = [20] * 2 + [5]
    reg.inputs.smoothing_sigmas = [[4, 2, 1]] * 2 + [[1, 0.5, 0]]
    reg.inputs.sigma_units = ['vox'] * 3
    reg.inputs.shrink_factors = [[3, 2, 1]]*2 + [[4, 2, 1]]
    reg.inputs.use_estimate_learning_rate_once = [True] * 3
    reg.inputs.use_histogram_matching = [False] * 2 + [True]
    reg.inputs.winsorize_lower_quantile = 0.005
    reg.inputs.winsorize_upper_quantile = 0.995
    reg.inputs.args = '--float'
    reg.inputs.output_warped_image = 'output_warped_image.nii.gz'
    reg.inputs.num_threads = 4
    reg.plugin_args = {'qsub_args': '-pe orte 4',
                       'sbatch_args': '--mem=6G -c 4'}
    register.connect(stripper, 'out_file', reg, 'moving_image')
    register.connect(inputnode, 'target_image_brain', reg, 'fixed_image')

    """
    Concatenate the affine and ants transforms into a list
    """
    merge = pe.Node(niu.Merge(2), iterfield=['in2'], name='mergexfm')
    register.connect(convert2itk, 'itk_transform', merge, 'in2')
    register.connect(reg, 'composite_transform', merge, 'in1')

    """
    Transform the mean image. First to anatomical and then to target
    """
    warpmean = pe.Node(ants.ApplyTransforms(),
                       name='warpmean')
    warpmean.inputs.input_image_type = 0
    warpmean.inputs.interpolation = 'Linear'
    warpmean.inputs.invert_transform_flags = [False, False]
    warpmean.inputs.terminal_output = 'file'

    register.connect(inputnode, 'target_image_brain',
                     warpmean, 'reference_image')
    register.connect(inputnode, 'mean_image', warpmean, 'input_image')
    register.connect(merge, 'out', warpmean, 'transforms')

    """
    Transform the mask from subject space to MNI
    """
    warpmask = pe.Node(ants.ApplyTransforms(),
                       name='warpmask')
    warpmask.inputs.input_image_type = 0
    warpmask.inputs.interpolation = 'Linear'
    warpmask.inputs.invert_transform_flags = [False]
    warpmask.inputs.terminal_output = 'file'

    register.connect(inputnode, 'target_image_brain',
                     warpmask, 'reference_image')
    register.connect(mean2anat_mask, 'mask_file', warpmask, 'input_image')
    # apply only the ANTS transformation since the mask is already in
    # subject's space after BBR
    register.connect(reg, 'composite_transform', warpmask, 'transforms')

    """
    Transform the segmentations to MNI
    """
    warpsegment = pe.MapNode(ants.ApplyTransforms(),
                             iterfield=['input_image'],
                             name='warpsegment')
    warpsegment.inputs.input_image_type = 0
    warpsegment.inputs.interpolation = 'Linear'
    warpsegment.inputs.invert_transform_flags = [False, False]
    warpsegment.inputs.terminal_output = 'file'

    register.connect(inputnode, 'target_image_brain',
                     warpsegment, 'reference_image')
    register.connect(fast, 'partial_volume_files', warpsegment, 'input_image')
    register.connect(merge, 'out', warpsegment, 'transforms')

    """
    Assign all the output files
    """
    register.connect(reg, 'warped_image',
                     outputnode, 'anat2target')
    register.connect(reg, 'composite_transform',
                     outputnode, 'anat2target_transform')
    register.connect(warpmean, 'output_image',
                     outputnode, 'transformed_mean')
    register.connect(mean2anatbbr, 'out_matrix_file',
                     outputnode, 'func2anat_transform')
    register.connect(merge, 'out',
                     outputnode, 'func2target_transforms')
    register.connect(mean2anat_mask, 'mask_file',
                     outputnode, 'mean2anat_mask')
    register.connect(stripper, 'out_file',
                     outputnode, 'brain')
    register.connect(warpmask, 'output_image',
                     outputnode, 'mean2anat_mask_mni')
    register.connect(fast, 'partial_volume_files',
                     outputnode, 'anat_segmented')
    register.connect(warpsegment, 'output_image',
                     outputnode, 'anat_segmented_mni')
    return register


def create_freesurfer_registration_workflow(name='registration'):
    """Create a registration workflow using freesurfer and ANTS.

    Parameters
    ----------
        name : name of workflow (default: 'registration')

    Inputs:
        inputspec.source_files :
            files (filename or list of filenames to register)
        inputspec.mean_image :
            reference image to use
        inputspec.anatomical_image :
            anatomical image to coregister to
        inputspec.target_image :
            registration target
        inputspec.target_image_brain :
            registration target brain
        inputspec.subject_id :
            subject_id
        inputspec.subjects_dir :
            freesurfer subjects directory

    Outputs:
        outputspec.func2anat_transform :
            FLIRT transform
        outputspec.anat2target_transform :
            FNIRT transform
        outputspec.func2target_transform :
            FLIRT+FNIRT transform
        outputspec.transformed_files :
            transformed files in target space
        outputspec.transformed_mean :
            mean image in target space
        outputspec.anat2target :
            warped anatomical_image to target_image
        outputspec.mean2anat_mask :
            mask of the median EPI
        outputspec.mean2anat_mask_mni :
            mask of the median EPI in mni
        outputspec.brain :
            brain
        outputspec.anat_segmented :
            segmentation of the anatomical
        outputspec.anat_segmented_mni :
            segmentation of the anatomical in MNI
    """

    register = pe.Workflow(name=name)

    inputnode = pe.Node(
        interface=niu.IdentityInterface(
            fields=['source_files',
                    'mean_image',
                    'anatomical_image',
                    'target_image',
                    'target_image_brain',
                    'subject_id',
                    'subjects_dir']),
        name='inputspec')
    outputnode = pe.Node(
        interface=niu.IdentityInterface(
            fields=['func2anat_transform',
                    'anat2target_transform',
                    'func2target_transforms',
                    'transformed_files',
                    'transformed_mean',
                    'anat2target',
                    'mean2anat_mask',
                    'mean2anat_mask_mni',
                    'brain',
                    'anat_segmented',
                    'anat_segmented_mni']),
        name='outputspec')

    """
    Get the subject's freesurfer source directory
    """
    fssource = pe.Node(FreeSurferSource(),
                       name='fssource')
    fssource.run_without_submitting = True
    register.connect(inputnode, 'subject_id', fssource, 'subject_id')
    register.connect(inputnode, 'subjects_dir', fssource, 'subjects_dir')

    """
    Get the T1 from freesurfer after their normalization
    """
    convertT1 = pe.Node(fs.MRIConvert(out_type='nii'),
                                      name='convertT1')
    register.connect(fssource, 'T1', convertT1, 'in_file')

    """
    Coregister the median to the surface
    """
    bbregister = pe.Node(fs.BBRegister(registered_file=True),
                         name='bbregister')
    bbregister.inputs.init = 'fsl'
    bbregister.inputs.contrast_type = 't2'
    bbregister.inputs.out_fsl_file = True
    bbregister.inputs.epi_mask = True
    register.connect(inputnode, 'subject_id', bbregister, 'subject_id')
    register.connect(inputnode, 'mean_image', bbregister, 'source_file')
    register.connect(inputnode, 'subjects_dir', bbregister, 'subjects_dir')

    """
    Create a mask of the median coregistered to the anatomical image
    """
    mean2anat_mask = pe.Node(fsl.BET(mask=True), name='mean2anat_mask')
    register.connect(bbregister, 'registered_file', mean2anat_mask, 'in_file')

    """
    Use aparc+aseg's brain mask
    """
    binarize = pe.Node(fs.Binarize(min=0.5, out_type='nii.gz', dilate=1),
                       name="binarize_aparc")
    register.connect(fssource, ("aparc_aseg", get_aparc_aseg),
                     binarize, "in_file")
    # apply mask
    stripper = pe.Node(fsl.ApplyMask(), name='stripper')
    register.connect(binarize, "binary_file", stripper, "mask_file")
    register.connect(convertT1, 'out_file', stripper, 'in_file')

    """
    Apply inverse transform to aparc file
    """
    aparcxfm = Node(fs.ApplyVolTransform(inverse=True, interp='nearest'),
                    name='aparc_inverse_transform')
    register.connect(inputnode, 'subjects_dir', aparcxfm, 'subjects_dir')
    register.connect(bbregister, 'out_reg_file', aparcxfm, 'reg_file')
    register.connect(fssource, ('aparc_aseg', get_aparc_aseg),
                     aparcxfm, 'target_file')
    register.connect(inputnode, 'mean_image', aparcxfm, 'source_file')

    """
    Convert the BBRegister transformation to ANTS ITK format
    """
    convert2itk = pe.Node(C3dAffineTool(),
                          name='convert2itk')
    convert2itk.inputs.fsl2ras = True
    convert2itk.inputs.itk_transform = True
    register.connect(bbregister, 'out_fsl_file', convert2itk, 'transform_file')
    register.connect(inputnode, 'mean_image', convert2itk, 'source_file')
    register.connect(stripper, 'out_file', convert2itk, 'reference_file')

    """
    Compute registration between the subject's structural and MNI template
    This is currently set to perform a very quick registration. However, the
    registration can be made significantly more accurate for cortical
    structures by increasing the number of iterations
    All parameters are set using the example from:
    #https://github.com/stnava/ANTs/blob/master/Scripts/newAntsExample.sh
    """
    reg = pe.Node(ants.Registration(), name='antsRegister')
    reg.inputs.output_transform_prefix = "output_"
    reg.inputs.transforms = ['Rigid', 'Affine', 'SyN']
    reg.inputs.transform_parameters = [(0.1,), (0.1,), (0.2, 3.0, 0.0)]
    reg.inputs.number_of_iterations = [[10000, 11110, 11110]] * 2 + [[100, 30, 20]]
    reg.inputs.dimension = 3
    reg.inputs.write_composite_transform = True
    reg.inputs.collapse_output_transforms = True
    reg.inputs.initial_moving_transform_com = True
    reg.inputs.metric = ['Mattes'] * 2 + [['Mattes', 'CC']]
    reg.inputs.metric_weight = [1] * 2 + [[0.5, 0.5]]
    reg.inputs.radius_or_number_of_bins = [32] * 2 + [[32, 4]]
    reg.inputs.sampling_strategy = ['Regular'] * 2 + [[None, None]]
    reg.inputs.sampling_percentage = [0.3] * 2 + [[None, None]]
    reg.inputs.convergence_threshold = [1.e-8] * 2 + [-0.01]
    reg.inputs.convergence_window_size = [20] * 2 + [5]
    reg.inputs.smoothing_sigmas = [[4, 2, 1]] * 2 + [[1, 0.5, 0]]
    reg.inputs.sigma_units = ['vox'] * 3
    reg.inputs.shrink_factors = [[3, 2, 1]]*2 + [[4, 2, 1]]
    reg.inputs.use_estimate_learning_rate_once = [True] * 3
    reg.inputs.use_histogram_matching = [False] * 2 + [True]
    reg.inputs.winsorize_lower_quantile = 0.005
    reg.inputs.winsorize_upper_quantile = 0.995
    reg.inputs.float = True
    reg.inputs.output_warped_image = 'output_warped_image.nii.gz'
    reg.inputs.num_threads = 4
    reg.plugin_args = {'qsub_args': '-pe orte 4',
                       'sbatch_args': '--mem=6G -c 4'}
    register.connect(stripper, 'out_file', reg, 'moving_image')
    register.connect(inputnode, 'target_image_brain', reg, 'fixed_image')

    """
    Concatenate the affine and ants transforms into a list
    """
    merge = pe.Node(niu.Merge(2), iterfield=['in2'], name='mergexfm')
    register.connect(convert2itk, 'itk_transform', merge, 'in2')
    register.connect(reg, 'composite_transform', merge, 'in1')

    """
    Transform the mean image. First to anatomical and then to target
    """
    warpmean = pe.Node(ants.ApplyTransforms(),
                       name='warpmean')
    warpmean.inputs.input_image_type = 0
    warpmean.inputs.interpolation = 'Linear'
    warpmean.inputs.invert_transform_flags = [False, False]
    warpmean.inputs.terminal_output = 'file'

    register.connect(inputnode, 'target_image_brain',
                     warpmean, 'reference_image')
    register.connect(inputnode, 'mean_image', warpmean, 'input_image')
    register.connect(merge, 'out', warpmean, 'transforms')

    """
    Transform the mask from subject space to MNI
    """
    warpmask = pe.Node(ants.ApplyTransforms(),
                       name='warpmask')
    warpmask.inputs.input_image_type = 0
    warpmask.inputs.interpolation = 'Linear'
    warpmask.inputs.invert_transform_flags = [False]
    warpmask.inputs.terminal_output = 'file'

    register.connect(inputnode, 'target_image_brain',
                     warpmask, 'reference_image')
    register.connect(mean2anat_mask, 'mask_file', warpmask, 'input_image')
    # apply only the ANTS transformation since the mask is already in
    # subject's space after BBR
    register.connect(reg, 'composite_transform', warpmask, 'transforms')

    """
    Obtain WM + Ventricles segmentation
    """
    segment = pe.Node(fs.Binarize(wm_ven_csf=True,
                                  wm=True,
<<<<<<< HEAD
                                  ventricles=True),
                      name='fsl_wmcsf_segment')
=======
                                  ventricles=True,
                                  erode=1),
                      name='fsl_wm+csf_segment')
>>>>>>> 99c9159e
    register.connect(fssource, ('aparc_aseg', get_aparc_aseg),
                     segment, 'in_file')
    # convert to nifti
    convertsegment = pe.Node(fs.MRIConvert(out_type='nii.gz'),
                             name='convertsegment')
    register.connect(segment, 'binary_file',
                     convertsegment, 'in_file')

    """
    Warp segmentation into MNI
    """
    warpsegment = pe.MapNode(ants.ApplyTransforms(),
                             iterfield=['input_image'],
                             name='warpsegment')
    warpsegment.inputs.input_image_type = 0
    warpsegment.inputs.interpolation = 'Linear'
    warpsegment.inputs.invert_transform_flags = [False, False]
    warpsegment.inputs.terminal_output = 'file'

    register.connect(inputnode, 'target_image_brain',
                     warpsegment, 'reference_image')
    register.connect(convertsegment, 'out_file', warpsegment, 'input_image')
    register.connect(merge, 'out', warpsegment, 'transforms')

    """
    Assign all the output files
    """
    #XXX: fix output
    register.connect(reg, 'warped_image',
                     outputnode, 'anat2target')
    register.connect(reg, 'composite_transform',
                     outputnode, 'anat2target_transform')
    register.connect(warpmean, 'output_image',
                     outputnode, 'transformed_mean')
    #register.connect(mean2anatbbr, 'out_matrix_file',
    #                 outputnode, 'func2anat_transform')
    register.connect(merge, 'out',
                     outputnode, 'func2target_transforms')
    register.connect(mean2anat_mask, 'mask_file',
                     outputnode, 'mean2anat_mask')
    register.connect(stripper, 'out_file',
                     outputnode, 'brain')
    register.connect(warpmask, 'output_image',
                     outputnode, 'mean2anat_mask_mni')
    register.connect(convertsegment, 'out_file',
                     outputnode, 'anat_segmented')
    register.connect(warpsegment, 'output_image',
                     outputnode, 'anat_segmented_mni')
    return register


def create_apply_transforms_workflow(name='bold2mni'):
    """Create a workflow to register the EPIs both to the reference EPI and MNI

    Parameters
    ----------
        name : name of workflow (default: 'bold2mni')

    Inputs:
        inputspec.source_files :
            files (filename or list of filenames to register)
        inputspec.transforms :
            transformation matrices (FLIRT+FNIRT)
        inputspec.mean_image :
            reference image to use
        inputspec.target_image :
            registration target

    Outputs:
        outputspec.transformed_files_mni :
            transformed files to MNI
        outputspec.transformed_files_anat :
            transformed files to target
    """

    register = pe.Workflow(name=name)

    inputnode = pe.Node(
        interface=niu.IdentityInterface(
            fields=['source_files',
                    'transforms',
                    'mean_image',
                    'target_image']),
        name='inputspec')
    outputnode = pe.Node(
        interface=niu.IdentityInterface(fields=[
            'transformed_files_mni',
            'transformed_files_anat']),
        name='outputspec')

    """
    Bold to MNI
    """
    warpbold = pe.MapNode(ants.ApplyTransforms(),
                          iterfield=['input_image'],
                          name='warpbold')
    warpbold.inputs.input_image_type = 3
    warpbold.inputs.interpolation = 'Linear'
    warpbold.inputs.invert_transform_flags = [False, False]
    warpbold.inputs.terminal_output = 'file'

    register.connect(inputnode, 'target_image', warpbold, 'reference_image')
    register.connect(inputnode, 'source_files', warpbold, 'input_image')
    register.connect(inputnode, 'transforms',   warpbold, 'transforms')

    """
    BOLD to individual subject anatomy
    """
    warpbold_subj = pe.MapNode(ants.ApplyTransforms(),
                               iterfield=['input_image'],
                               name='warpbold_subj')
    warpbold_subj.inputs.input_image_type = 3
    warpbold_subj.inputs.interpolation = 'Linear'
    warpbold_subj.inputs.invert_transform_flags = [False]
    warpbold_subj.inputs.terminal_output = 'file'

    # second transform is local affine one
    picksecond = lambda x: x[1]

    register.connect(inputnode, 'mean_image', warpbold_subj, 'reference_image')
    register.connect(inputnode, 'source_files', warpbold_subj, 'input_image')
    register.connect(inputnode, ('transforms', picksecond),
                     warpbold_subj, 'transforms')

    """
    Assign all the output files
    """
    register.connect(warpbold, 'output_image',
                     outputnode, 'transformed_files_mni')
    register.connect(warpbold_subj, 'output_image',
                     outputnode, 'transformed_files_anat')
    return register


def create_estimatenoise_workflow(name='estimate_noise'):
    """
    Builds a workflow that returns additional regressors from noise estimates.
    From nipype example rsfmri_vol_surface_preprocessing.py

    Parameters
    ----------
        name : str
            name of the workflow (default: 'estimate_noise')

    Inputs:
        inputspec.source_files :
            files (filename or list of filenames to estimate noise from)
        inputspec.motion_parameters :
            motion parameters
        inputspec.composite_norm :
            composite norm
        inputspec.outliers :
            outliers for each volume
        inputspec.detrend_poly :
            polinomial degree to detrend
        inputspec.num_components :
            number of noise components to return
        inputspec.mask_file :
            voxel mask to return the components from (e.g., white matter)

    Outputs:
        outputspec.noise_components :
            noise components computed within the mask
    """

    # Setup some functions
    def build_filter1(motion_params, comp_norm, outliers, detrend_poly=None):
        """Builds a regressor set comprisong motion parameters, composite norm and
        outliers

        The outliers are added as a single time point column for each outlier


        Parameters
        ----------

        motion_params: a text file containing motion parameters and its derivatives
        comp_norm: a text file containing the composite norm
        outliers: a text file containing 0-based outlier indices
        detrend_poly: number of polynomials to add to detrend

        Returns
        -------
        components_file: a text file containing all the regressors
        """
        out_files = []
        for idx, filename in enumerate(filename_to_list(motion_params)):
            params = np.genfromtxt(filename)
            norm_val = np.genfromtxt(filename_to_list(comp_norm)[idx])
            out_params = np.hstack((params, norm_val[:, None]))
            try:
                outlier_val = np.genfromtxt(filename_to_list(outliers)[idx])
            except IOError:
                outlier_val = np.empty((0))
            for index in np.atleast_1d(outlier_val):
                outlier_vector = np.zeros((out_params.shape[0], 1))
                outlier_vector[index] = 1
                out_params = np.hstack((out_params, outlier_vector))
            if detrend_poly:
                timepoints = out_params.shape[0]
                X = np.empty((timepoints, 0))
                for i in range(detrend_poly):
                    X = np.hstack((X, legendre(
                        i + 1)(np.linspace(-1, 1, timepoints))[:, None]))
                out_params = np.hstack((out_params, X))
            filename = os.path.join(os.getcwd(), "filter_regressor%02d.txt" % idx)
            np.savetxt(filename, out_params, fmt="%.10f")
            out_files.append(filename)
        return out_files

    def extract_noise_components(realigned_file, mask_file, num_components=5,
                                 extra_regressors=None):
        """Derive components most reflective of physiological noise
    
        Parameters
        ----------
        realigned_file: a 4D Nifti file containing realigned volumes
        mask_file: a 3D Nifti file containing white matter + ventricular masks
        num_components: number of components to use for noise decomposition
        extra_regressors: additional regressors to add
    
        Returns
        -------
        components_file: a text file containing the noise components
        """
        imgseries = nb.load(realigned_file)
        components = None
        for filename in filename_to_list(mask_file):
            mask = nb.load(filename).get_data()
            if len(np.nonzero(mask > 0)[0]) == 0:
                continue
            voxel_timecourses = imgseries.get_data()[mask > 0]
            voxel_timecourses[np.isnan(np.sum(voxel_timecourses, axis=1)), :] = 0
            # remove mean and normalize by variance
            # voxel_timecourses.shape == [nvoxels, time]
            X = voxel_timecourses.T
            stdX = np.std(X, axis=0)
            stdX[stdX == 0] = 1.
            stdX[np.isnan(stdX)] = 1.
            stdX[np.isinf(stdX)] = 1.
            X = (X - np.mean(X, axis=0)) / stdX
            u, _, _ = svd(X, full_matrices=False)
            if components is None:
                components = u[:, :num_components]
            else:
                components = np.hstack((components, u[:, :num_components]))
        if extra_regressors:
            regressors = np.genfromtxt(extra_regressors)
            components = np.hstack((components, regressors))
        components_file = os.path.join(os.getcwd(), 'noise_components.txt')
        np.savetxt(components_file, components, fmt="%.10f")
        return components_file

    def rename(in_files, suffix=None):
        from nipype.utils.filemanip import (filename_to_list, split_filename,
                                            list_to_filename)
        out_files = []
        for idx, filename in enumerate(filename_to_list(in_files)):
            _, name, ext = split_filename(filename)
            if suffix is None:
                out_files.append(name + ('_%03d' % idx) + ext)
            else:
                out_files.append(name + suffix + ext)
        return list_to_filename(out_files)

    """
    Start of pipeline here
    """
    estimate_noise = pe.Workflow(name=name)
    inputnode = pe.Node(
        interface=niu.IdentityInterface(
            fields=[
                'source_files',
                'motion_parameters',
                'composite_norm',
                'outliers',
                'detrend_poly',
                'num_components',
                'mask_file'
            ]),
        name='inputspec')

    outputnode = pe.Node(
        interface=niu.IdentityInterface(fields=[
            'noise_components']),
        name='outputspec')

    """
    Create motion based filter to obtain residuals
    """
    make_motionbasedfilter = Node(
        Function(
            input_names=['motion_params', 'comp_norm',
                         'outliers', 'detrend_poly'],
            output_names=['out_files'],
            function=build_filter1,
            imports=imports),
        name='make_motionbasedfilter')

    estimate_noise.connect([(inputnode, make_motionbasedfilter,
                             [('motion_parameters', 'motion_params'),
                              ('composite_norm', 'comp_norm'),
                              ('outliers', 'outliers'),
                              ('detrend_poly', 'detrend_poly')])
                            ])

    # Link filter
    motionbasedfilter = MapNode(
        fsl.GLM(out_f_name='F_mcart.nii.gz',
                out_pf_name='pF_mcart.nii.gz',
                demean=True),
        iterfield=['in_file', 'design', 'out_res_name'],
        name='motionbasedfilter')

    estimate_noise.connect(inputnode, 'source_files',
                           motionbasedfilter, 'in_file')
    estimate_noise.connect(make_motionbasedfilter, 'out_files',
                           motionbasedfilter, 'design')
    estimate_noise.connect(
        inputnode, ('source_files', rename, '_filtermotart'),
        motionbasedfilter, 'out_res_name')

    """
    Get noise components on residuals within the provided mask
    """
    make_compcorrfilter = MapNode(
        Function(
            input_names=[
                'realigned_file',
                'mask_file',
                'num_components',
                'extra_regressors'
                ],
            output_names=['out_files'],
            function=extract_noise_components,
            imports=imports),
        iterfield=['realigned_file', 'extra_regressors'],
        name='make_compcorrfilter')

    estimate_noise.connect(motionbasedfilter, 'out_res',
                           make_compcorrfilter, 'realigned_file')
    # pick only what is in the mask
    estimate_noise.connect(inputnode, 'mask_file',
                           make_compcorrfilter, 'mask_file')
    estimate_noise.connect(inputnode, 'num_components',
                           make_compcorrfilter, 'num_components')
    estimate_noise.connect(make_motionbasedfilter, 'out_files',
                           make_compcorrfilter, 'extra_regressors')

    # return what we need
    estimate_noise.connect(make_compcorrfilter, 'out_files',
                           outputnode, 'noise_components')

    return estimate_noise


def get_subjectinfo(subject_id, base_dir, task_id, session_id=''):
    """
    Get info for a given subject

    Parameters
    -----------
    subject_id : str
        Subject identifier (e.g., sid000001)
    base_dir : str
        Path to base directory of the dataset
    task_id : str
        Which task to process (e.g., facelocalizer)
    session_id : str or None
        Which session to process (e.g., ses-fmri01)

    Returns
    -------
    run_ids : list of ints
        Run numbers
    TR : float
        Repetition time
    delta_TE : float
        difference of echo times for fieldmap
    dwell_time : float
        Effective Echo Spacing
    """
    import os
    import re
    import json
    from glob import glob

    subject_funcdir = os.path.join(
        base_dir,
        '{0}'.format(subject_id),
        'func',
    )

    subject_fmapdir = subject_funcdir.replace('func', 'fmap')

    # get run ids
    runs_template = os.path.join(
        subject_funcdir,
        '{0}_task-{1}_*run-*_bold.nii*'.format(subject_id, task_id)
    )
    runs = glob(runs_template)
    run_ids = sorted([int(re.findall('run-([0-9]*)', r)[0]) for r in runs])

    # Note: in DBIC standards we'll have a json file for every run, thus
    # assume that each task will have the same RT
    run_jsons = glob(
        os.path.join(
            subject_funcdir,
            '{0}_task-{1}_*run-*_bold.json'.format(subject_id, task_id)
        )
    )
    if len(runs) != len(run_jsons):
        raise ValueError('Got {0} runs but {1} '
                         'json files'.format(len(runs), len(run_jsons)))

    with open(run_jsons[0], 'rt') as f:
        dataset_info = json.load(f)

    # load fmap phasediff json file to compute delta TE
    fmap_jsons = glob(
        os.path.join(
            subject_fmapdir,
            '{0}_*run-*_phasediff.json'.format(subject_id)
        )
    )
    # XXX: use only the first one atm
    with open(fmap_jsons[0], 'rt') as f:
        phasediff_info = json.load(f)
    delta_TE = (phasediff_info['EchoTime1'] - phasediff_info['EchoTime2'])*1000

    return run_ids, dataset_info['RepetitionTime'], delta_TE,\
        dataset_info['EffectiveEchoSpacing']


def preprocess_pipeline(data_dir, subject=None, task_id=None, output_dir=None,
                        hpcutoff=120., fwhm=6.0,
                        num_noise_components=5,
                        use_fs=False):
    """
    Preprocesses a BIDS dataset

    Parameters
    ----------

    data_dir : str
        Path to the base data directory
    subject : str
        Subject id to preprocess. If None, all will be preprocessed
    task_id : str
        Task to process
    output_dir : str
        Output directory
    hpcutoff : float
        high pass cutoff in seconds
    fwhm : float
        smoothing parameter
    num_noise_components : int
        number of PCs of timeseries in ventricles to output as additional
        noise regressors
    use_fs : bool
        whether to use freesurfer for registration and run recon-all
    """

    subj_prefix = 'sub-*'
    """
    Load nipype workflows
    """
    preproc = create_featreg_preproc(whichvol='first')
    if use_fs:
        # create subjects dir for freesurfer
        subjects_dir = os.path.join(output_dir, 'subjects_dir')
        if not os.path.exists(subjects_dir):
            os.makedirs(subjects_dir)
        if 'SUBJECTS_DIR' not in os.environ:
            os.environ['SUBJECTS_DIR'] = subjects_dir
        reconall = create_reconall_workflow()
        reconall.inputs.inputspec.subjects_dir = subjects_dir
        reconall.inputs.inputspec.num_threads = 8

        registration = create_freesurfer_registration_workflow()
        registration.inputs.inputspec.subjects_dir = subjects_dir
    else:
        registration = create_registration_workflow()
    reslice_bold = create_apply_transforms_workflow()
    estimate_noise = create_estimatenoise_workflow()
    fmapcorr = create_fieldmapcorrection_workflow()

    """
    Set up bids data specific components
    """
    subjects = sorted([path.split(os.path.sep)[-1] for path in
                       glob(os.path.join(data_dir, subj_prefix))])
    infosource = pe.Node(
        niu.IdentityInterface(
            fields=['subject_id', 'task_id']),
        name='infosource')

    if len(subject) == 0:
        infosource.iterables = [('subject_id', subjects),
                                ('task_id', task_id)]
    else:
        infosource.iterables = [('subject_id',
                                 [subjects[subjects.index(subj)]
                                  for subj in subject]),
                                ('task_id', task_id)]

    subjinfo = pe.Node(
        niu.Function(
            input_names=['subject_id', 'base_dir',
                         'task_id'],
            output_names=['run_id', 'TR', 'delta_TE', 'dwell_time'],
            function=get_subjectinfo),
        name='subjectinfo')
    subjinfo.inputs.base_dir = data_dir

    """
    Set up DataGrabber to return anat and bold
    """
    datasource = pe.Node(
        nio.DataGrabber(
            infields=['subject_id', 'run_id', 'task_id'],
            outfields=['anat', 'bold', 'fmap_magnitude', 'fmap_phase']),
        name='datasource')

    datasource.inputs.base_directory = data_dir
    datasource.inputs.template = '*'

    datasource.inputs.field_template = {
        'anat': '%s/anat/%s_T1w.nii*',
        'bold': '%s/func/%s_task-%s_*run-*_bold.nii*',
        'fmap_magnitude': '%s/fmap/%s_*run-*_magnitude*.nii*',
        'fmap_phase': '%s/fmap/%s_*run-*_phasediff.nii*'
    }

    datasource.inputs.template_args = {
        'anat': [['subject_id', 'subject_id']],
        'bold': [['subject_id', 'subject_id', 'task_id']],
        'fmap_magnitude': [['subject_id', 'subject_id']],
        'fmap_phase': [['subject_id', 'subject_id']]
    }

    datasource.inputs.sort_filelist = True

    """
    Create meta workflow
    """
    wf = pe.Workflow(name='bids_preprocess')
    wf.connect(infosource, 'subject_id', subjinfo, 'subject_id')
    wf.connect(infosource, 'task_id', subjinfo, 'task_id')
    wf.connect(infosource, 'subject_id', datasource, 'subject_id')
    wf.connect(infosource, 'task_id', datasource, 'task_id')
    wf.connect(subjinfo, 'run_id', datasource, 'run_id')

    """
    Run freesurfer if we want to
    """
    if use_fs:
        wf.connect(infosource, 'subject_id',
                   reconall, 'inputspec.subject_id')
        wf.connect(datasource, 'anat',
                   reconall, 'inputspec.T1_files')
        # use subject_id from reconall so that reconall get run first
        wf.connect(reconall, 'postdatasink_outputspec.subject_id',
                   registration, 'inputspec.subject_id')

    """
    Perform fieldmap correction
    """
    # get the first magnitude only
    def pickfirst(x):
        return x[0]
    wf.connect(datasource, ('fmap_magnitude', pickfirst),
               fmapcorr, 'inputspec.magnitude_file')
    wf.connect(datasource, 'fmap_phase',
               fmapcorr, 'inputspec.phase_file')
    wf.connect(subjinfo, 'delta_TE',
               fmapcorr, 'inputspec.delta_TE')
    wf.connect(subjinfo, 'dwell_time',
               fmapcorr, 'inputspec.dwell_time')
    # connect bold to fmap
    wf.connect(datasource, 'bold', fmapcorr, 'inputspec.source_files')

    """
    Run preprocessing
    """
    # connect warped bold to preprocessing pipeline
    wf.connect(fmapcorr, 'outputspec.unwarped_files',
               preproc, 'inputspec.func')

    """
    Get highpass information for preprocessing
    """
    def get_highpass(TR, hpcutoff):
        return hpcutoff / (2 * TR)
    gethighpass = pe.Node(niu.Function(
        input_names=['TR', 'hpcutoff'],
        output_names=['highpass'],
        function=get_highpass),
        name='gethighpass')

    wf.connect(subjinfo, 'TR', gethighpass, 'TR')
    wf.connect(gethighpass, 'highpass', preproc, 'inputspec.highpass')

    """
    QA: Compute TSNR on realigned data regressing polynomials up to order 2
    """
    tsnr = MapNode(
        TSNR(regress_poly=2),
        iterfield=['in_file'],
        name='tsnr')
    wf.connect(preproc, 'outputspec.realigned_files', tsnr, 'in_file')

    # Compute the median image across runs
    calc_median = Node(
        Function(input_names=['in_files'],
                 output_names=['median_file'],
                 function=median,
                 imports=imports),
        name='median')
    wf.connect(tsnr, 'detrended_file', calc_median, 'in_files')

    """
    Setup artifact detection
    """
    art = pe.MapNode(
        interface=ra.ArtifactDetect(
            use_differences=[True, False],
            use_norm=True,
            norm_threshold=1,
            zintensity_threshold=3,
            parameter_source='FSL',
            mask_type='file'),
        iterfield=['realigned_files', 'realignment_parameters', 'mask_file'],
        name="art")
    wf.connect([(preproc, art,
                 [('outputspec.realigned_files', 'realigned_files'),
                  ('outputspec.motion_parameters', 'realignment_parameters'),
                  ('outputspec.mask', 'mask_file')])
                ])

    """
    Register anatomical to template
    """
    wf.connect(datasource, 'anat',
               registration, 'inputspec.anatomical_image')
    registration.inputs.inputspec.target_image = \
        fsl.Info.standard_image('MNI152_T1_2mm.nii.gz')
    registration.inputs.inputspec.target_image_brain = \
        fsl.Info.standard_image('MNI152_T1_2mm_brain.nii.gz')
    # Use median tSNR image as mean_image for registration
    wf.connect(calc_median, 'median_file',
               registration, 'inputspec.mean_image')

    """
    QA: Check skull stripping on anatomical
    """
    slicer_skullstrip = pe.Node(
        fsl.Slicer(image_width=1300, all_axial=True, #sample_axial=12,
                   nearest_neighbour=True, threshold_edges=-0.1),
        name='slicer')
    wf.connect(datasource, 'anat', slicer_skullstrip, 'in_file')
    wf.connect(registration, 'outputspec.brain',
               slicer_skullstrip, 'image_edges')

    """
    QA: Check alignment of mean bold image to anatomical
    """
    slicer_bold = pe.Node(
        fsl.Slicer(image_width=1300, all_axial=True, #sample_axial=8,
                   nearest_neighbour=True, threshold_edges=0.1),
        name='slicer_bold')
    wf.connect(registration, 'inputspec.target_image', slicer_bold, 'in_file')
    wf.connect(registration, 'outputspec.transformed_mean',
               slicer_bold, 'image_edges')

    """
    QA: Check ANTS registration of anatomical to target template
    """
    slicer_ants = pe.Node(
        fsl.Slicer(image_width=1300, all_axial=True, #sample_axial=12,
                   nearest_neighbour=True, threshold_edges=0.1),
        name='slicer_ants')
    wf.connect(registration, 'inputspec.target_image', slicer_ants, 'in_file')
    wf.connect(registration, 'outputspec.anat2target',
               slicer_ants, 'image_edges')

    """
    Reslice BOLD into subject-specific and MNI space
    """
    wf.connect(preproc, 'outputspec.highpassed_files',
               reslice_bold, 'inputspec.source_files')
    wf.connect([
        (registration, reslice_bold,
         # use the same mean_image used in registration
         [('inputspec.mean_image', 'inputspec.mean_image'),
          ('outputspec.func2target_transforms', 'inputspec.transforms'),
          ('inputspec.target_image', 'inputspec.target_image')])
               ])

    """
    Compute noise estimates within the white matter mask
    """
    # Use this function to select which mask to use
    def selectindex(files, idx):
        import numpy as np
        from nipype.utils.filemanip import filename_to_list, list_to_filename
        out_array = np.array(filename_to_list(files))[idx].tolist()
        return list_to_filename(out_array)

    estimate_noise.inputs.inputspec.detrend_poly = 2
    estimate_noise.inputs.inputspec.num_components = num_noise_components
    wf.connect(preproc, 'outputspec.motion_parameters',
               estimate_noise, 'inputspec.motion_parameters')
    wf.connect(art, 'norm_files',
               estimate_noise, 'inputspec.composite_norm')
    wf.connect(art, 'outlier_files',
               estimate_noise, 'inputspec.outliers')
    wf.connect(reslice_bold, 'outputspec.transformed_files_mni',
               estimate_noise, 'inputspec.source_files')
    # take only white matter mask
    wf.connect(
        registration, ('outputspec.anat_segmented_mni', selectindex, [2]),
        estimate_noise, 'inputspec.mask_file')

    """
    Connect to a datasink
    """
    # Setup substitutions for filenames
    def get_subs(subject_id, run_id, task_id):
        subs = list()
        subs.append(('_subject_id_{0}_'.format(subject_id),
                     '{0}'.format(subject_id)))
        subs.append(('_dtype_mcf_mask_smooth_mask_gms_tempfilt_maths_trans',
                     ''))
        subs.append(('{0}task_id_{1}/'.format(subject_id, task_id),
                     ''))
        subs.append(('dtype_mcf_bet_thresh_dil', 'mask'))
        subs.append(('_bold_dtype_mcf.nii.gz', ''))

        art_template = '{subject_id}_task-{task_id}_run-{run_id:02d}'
        for i, run_num in enumerate(run_id):
            # art
            subs_art = {'art': 'art',
                        'global_intensity': 'globalintensity',
                        'norm': 'norm'}
            for fromwhat, towhat in subs_art.iteritems():
                this_templ = art_template.format(subject_id=subject_id,
                                                 task_id=task_id,
                                                 run_id=run_num)
                suffix = '' if fromwhat == 'art' else '_' + towhat
                subs.append(('_art{0}/'.format(i) + fromwhat + '.' +
                             this_templ + '_bold_dtype_mcf',
                             this_templ + suffix))
            # warpbold
            subs.append(('_warpbold{0}/'.format(i),
                         ''))
            # warpbold_subj
            subs.append(('_warpbold_subj{0}/'.format(i),
                         ''))
            # motion
            subs.append(('_realign{0}/'.format(i),
                         ''))
            # tsnr
            subs.append(('_tsnr{0}/tsnr'.format(i),
                         '{0}_task-{1}_run-{2:02d}_tsnr'.format(subject_id,
                                                                task_id,
                                                                run_num)))
            # dilate mask
            subs.append(('_dilatemask{0}/'.format(i),
                         ''))

            # noisecomp
            subs.append((
                '_make_compcorrfilter{0}/noise_components'.format(i),
                '{0}_task-{1}_run-{2:02d}_noisecomponents'.format(subject_id,
                                                                  task_id,
                                                                  run_num)
            ))
        # slicer images
        subs.append(('{0}_T1w.png'.format(subject_id),
                     '{0}_T1w_brain.png'.format(subject_id)))
        subs.append(('mean2mni/MNI152_T1_2mm.png',
                     '{0}_task-{1}_mean2mni.png'.format(subject_id, task_id)))
        subs.append(('anat2mni/MNI152_T1_2mm.png',
                     '{0}_task-{1}_anat2mni.png'.format(subject_id, task_id)))
        # warpsegment
        for i in range(3):
            subs.append(('_warpsegment{0}'.format(i), '/'))
        subs.append(('_trans.nii', '_mni.nii'))

        # skullstrip
        subs.append(('skullstrip', 'brain'))

        # warped anatomy
        subs.append(('output_warped_image',
                     '{0}_task-{1}_T1w_brain_mni'.format(subject_id, task_id)))

        # median image mask
        subs.append(('median_flirt_brain_mask',
                     '{0}_task-{1}_brain_bold_mask'.format(subject_id,
                                                           task_id)))
        subs.append(('median',
                    '{0}_task-{1}_median'.format(subject_id, task_id)))

        return subs

    # Make substitution node
    subsgen = pe.Node(
        niu.Function(
            input_names=['subject_id',
                         'run_id',
                         'task_id'],
            output_names=['substitutions'],
            function=get_subs),
        name='subsgen')
    wf.connect(subjinfo, 'run_id', subsgen, 'run_id')

    # Now make datasink node
    datasink = pe.Node(interface=nio.DataSink(), name="datasink")
    wf.connect(infosource, 'subject_id', datasink, 'container')
    wf.connect(infosource, 'subject_id', subsgen, 'subject_id')
    wf.connect(infosource, 'task_id', subsgen, 'task_id')
    wf.connect(subsgen, 'substitutions', datasink, 'substitutions')

    # Pre-processing output
    wf.connect([(preproc, datasink,
                 [('outputspec.motion_parameters', 'qa.motion'),
                  ('outputspec.motion_plots', 'qa.motion.plots'),
                  ('outputspec.mask', 'qa.mask')]
                 )])

    # registration output
    wf.connect([(registration, datasink,
                 [('outputspec.mean2anat_mask', 'mask.mean2anat'),
                  ('outputspec.mean2anat_mask_mni', 'mask.mean2mni'),
                  ('outputspec.anat2target', 'qa.anat2mni'),
                  ('outputspec.transformed_mean', 'mean.mni'),
                  ('outputspec.func2anat_transform', 'xfm.mean2anat'),
                  ('outputspec.func2target_transforms', 'xfm.mean2mni'),
                  ('outputspec.anat2target_transform', 'xfm.anat2mni'),
                  ('outputspec.anat_segmented', 'segm'),
                  ('outputspec.anat_segmented_mni', 'segm.mni')])
                ])
    # artifact detection output
    wf.connect([(art, datasink,
                 [('norm_files', 'qa.art.@norm'),
                  ('intensity_files', 'qa.art.@intensity'),
                  ('outlier_files', 'qa.art.@outlier_files')]
                 )])
    # tsnr
    wf.connect(tsnr, 'tsnr_file', datasink, 'qa.tsnr.@map')
    # median tsnr
    wf.connect(calc_median, 'median_file', datasink, 'mean')
    # slicer
    wf.connect(slicer_skullstrip, 'out_file', datasink, 'qa.plots.@skullstrip')
    wf.connect(slicer_bold, 'out_file', datasink, 'qa.plots.mean2mni')
    wf.connect(slicer_ants, 'out_file', datasink, 'qa.plots.anat2mni')
    # resliced bolds
    wf.connect([(reslice_bold, datasink,
                 [('outputspec.transformed_files_mni', 'func.mni'),
                  ('outputspec.transformed_files_anat', 'func')])
                ])
    # noise components
    wf.connect(estimate_noise, 'outputspec.noise_components',
               datasink, 'noisecomp')

    """
    Set processing parameters and return workflow
    """
    preproc.inputs.inputspec.fwhm = fwhm
    gethighpass.inputs.hpcutoff = hpcutoff
    datasink.inputs.base_directory = output_dir

    return wf

"""
Make command line parser
"""
if __name__ == '__main__':
    import argparse
    defstr = ' (default %(default)s)'
    parser = argparse.ArgumentParser(prog='preprocess.py',
                                     description=__doc__)
    parser.add_argument('-d', '--datasetdir', required=True)
    parser.add_argument('-s', '--subject', default=[],
                        nargs='+', type=str,
                        help="Subject(s) name (e.g. 'sub-sid000001')")
    parser.add_argument('-t', '--task',
                        nargs='+', type=str,
                        help="Task(s) name (e.g., 'oddball')",
                        required=True)
    parser.add_argument('--hpfilter', default=120., type=float,
                        help="High pass filter cutoff (in secs)" + defstr)
    parser.add_argument('--fwhm', default=6.,
                        type=float, help="Spatial FWHM" + defstr)
    parser.add_argument("-o", "--output_dir", dest="outdir",
                        help="Output directory base")
    parser.add_argument("-w", "--work_dir", dest="work_dir",
                        help="Output directory base")
    parser.add_argument("-p", "--plugin", dest="plugin",
                        default='Linear',
                        help="Plugin to use")
    parser.add_argument("--plugin_args", dest="plugin_args",
                        help="Plugin arguments")
    parser.add_argument("--freesurfer", default=False,
                        help="Whether to run freesurfer reconall and use it"
                             "for registraiton",
                        action='store_true')
    parser.add_argument("--write-graph", default="",
                        help="Do not run, just write the graph to "
                             "specified file")

    args = parser.parse_args()
    outdir = args.outdir
    work_dir = os.getcwd()
    if args.work_dir:
        work_dir = os.path.abspath(args.work_dir)
    if outdir:
        outdir = os.path.abspath(outdir)
    else:
        outdir = os.path.join(work_dir, 'output')

    wf = preprocess_pipeline(data_dir=os.path.abspath(args.datasetdir),
                             subject=args.subject,
                             task_id=args.task,
                             output_dir=outdir,
                             hpcutoff=args.hpfilter,
                             fwhm=args.fwhm,
                             use_fs=args.freesurfer
                             )
    # wf.config['execution']['remove_unnecessary_outputs'] = False
    wf.base_dir = work_dir
    if args.write_graph:
        wf.write_graph(args.write_graph)
    elif args.plugin_args:
        wf.run(args.plugin, plugin_args=eval(args.plugin_args))
    else:
        wf.run(args.plugin)<|MERGE_RESOLUTION|>--- conflicted
+++ resolved
@@ -640,14 +640,9 @@
     """
     segment = pe.Node(fs.Binarize(wm_ven_csf=True,
                                   wm=True,
-<<<<<<< HEAD
-                                  ventricles=True),
-                      name='fsl_wmcsf_segment')
-=======
                                   ventricles=True,
                                   erode=1),
-                      name='fsl_wm+csf_segment')
->>>>>>> 99c9159e
+                      name='fsl_wmcsf_segment')
     register.connect(fssource, ('aparc_aseg', get_aparc_aseg),
                      segment, 'in_file')
     # convert to nifti
